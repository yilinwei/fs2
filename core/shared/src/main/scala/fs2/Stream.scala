--- conflicted
+++ resolved
@@ -8,13 +8,8 @@
 import cats.effect.{Concurrent, IO, Sync, Timer}
 import cats.effect._
 import cats.implicits.{catsSyntaxEither => _, _}
-<<<<<<< HEAD
 import fs2.async.{Promise, Ref}
-import fs2.internal.{Algebra, CompileScope, FreeC, Token}
-=======
-import fs2.async.Promise
 import fs2.internal.{Algebra, FreeC, Token}
->>>>>>> 5d547a0f
 
 /**
   * A stream producing output of type `O` and which may evaluate `F`
