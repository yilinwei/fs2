--- conflicted
+++ resolved
@@ -1,4 +1,3 @@
-<<<<<<< HEAD
 // package fs2
 //
 // import java.util.zip.{DataFormatException, Deflater, Inflater}
@@ -23,12 +22,12 @@
 //               bufferSize: Int = 1024 * 32,
 //               strategy: Int = Deflater.DEFAULT_STRATEGY): Pipe[F,Byte,Byte] = {
 //     val pure: Pipe[Pure,Byte,Byte] =
-//       _ pull { _.await flatMap { step =>
+//       _ pull {
 //         val deflater = new Deflater(level, nowrap)
 //         deflater.setStrategy(strategy)
 //         val buffer = new Array[Byte](bufferSize)
-//         _deflate_step(deflater, buffer)(step)
-//       }}
+//         _deflate_handle(deflater, buffer)
+//       }
 //     pipe.covary[F,Byte,Byte](pure)
 //   }
 //   private def _deflate_step(deflater: Deflater, buffer: Array[Byte]): ((Chunk[Byte], Handle[Pure, Byte])) => Pull[Pure, Byte, Handle[Pure, Byte]] = {
@@ -94,102 +93,4 @@
 //     if (!inflater.finished) Pull.fail(new DataFormatException("Insufficient data"))
 //     else { inflater.end(); Pull.done }
 //   }
-// }
-=======
-package fs2
-
-import java.util.zip.{DataFormatException, Deflater, Inflater}
-
-import scala.annotation.tailrec
-import scala.collection.mutable.ArrayBuffer
-
-/** Provides utilities for compressing/decompressing byte streams. */
-object compress {
-
-  /**
-    * Returns a `Pipe` that deflates (compresses) its input elements using
-    * a `java.util.zip.Deflater` with the parameters `level`, `nowrap` and `strategy`.
-    * @param level the compression level (0-9)
-    * @param nowrap if true then use GZIP compatible compression
-    * @param bufferSize size of the internal buffer that is used by the
-    *                   compressor. Default size is 32 KB.
-    * @param strategy compression strategy -- see `java.util.zip.Deflater` for details
-    */
-  def deflate[F[_]](level: Int = Deflater.DEFAULT_COMPRESSION,
-              nowrap: Boolean = false,
-              bufferSize: Int = 1024 * 32,
-              strategy: Int = Deflater.DEFAULT_STRATEGY): Pipe[F,Byte,Byte] = {
-    val pure: Pipe[Pure,Byte,Byte] =
-      _ pull {
-        val deflater = new Deflater(level, nowrap)
-        deflater.setStrategy(strategy)
-        val buffer = new Array[Byte](bufferSize)
-        _deflate_handle(deflater, buffer)
-      }
-    pipe.covary[F,Byte,Byte](pure)
-  }
-  private def _deflate_step(deflater: Deflater, buffer: Array[Byte]): ((Chunk[Byte], Handle[Pure, Byte])) => Pull[Pure, Byte, Handle[Pure, Byte]] = {
-    case (c, h) =>
-      deflater.setInput(c.toArray)
-      val result = _deflate_collect(deflater, buffer, ArrayBuffer.empty, false).toArray
-      Pull.output(Chunk.bytes(result)) >> _deflate_handle(deflater, buffer)(h)
-  }
-  private def _deflate_handle(deflater: Deflater, buffer: Array[Byte]): Handle[Pure, Byte] => Pull[Pure, Byte, Handle[Pure, Byte]] =
-    _.await flatMap _deflate_step(deflater, buffer) or _deflate_finish(deflater, buffer)
-  @tailrec
-  private def _deflate_collect(deflater: Deflater, buffer: Array[Byte], acc: ArrayBuffer[Byte], fin: Boolean): ArrayBuffer[Byte] = {
-    if ((fin && deflater.finished) || (!fin && deflater.needsInput)) acc
-    else {
-      val count = deflater deflate buffer
-      _deflate_collect(deflater, buffer, acc ++ buffer.iterator.take(count), fin)
-    }
-  }
-  private def _deflate_finish(deflater: Deflater, buffer: Array[Byte]): Pull[Pure, Byte, Nothing] = {
-    deflater.setInput(Array.empty)
-    deflater.finish()
-    val result = _deflate_collect(deflater, buffer, ArrayBuffer.empty, true).toArray
-    deflater.end()
-    Pull.output(Chunk.bytes(result)) >> Pull.done
-  }
-
-  /**
-    * Returns a `Pipe` that inflates (decompresses) its input elements using
-    * a `java.util.zip.Inflater` with the parameter `nowrap`.
-    * @param nowrap if true then support GZIP compatible decompression
-    * @param bufferSize size of the internal buffer that is used by the
-    *                   decompressor. Default size is 32 KB.
-    */
-  def inflate[F[_]](nowrap: Boolean = false,
-              bufferSize: Int = 1024 * 32): Pipe[F,Byte,Byte] = {
-    val pure: Pipe[Pure,Byte,Byte] =
-      _ pull { _.await flatMap { case (c, h) =>
-        val inflater = new Inflater(nowrap)
-        val buffer = new Array[Byte](bufferSize)
-        inflater.setInput(c.toArray)
-        val result = _inflate_collect(inflater, buffer, ArrayBuffer.empty).toArray
-        Pull.output(Chunk.bytes(result)) >> _inflate_handle(inflater, buffer)(h)
-      }}
-    pipe.covary[F,Byte,Byte](pure)
-  }
-  private def _inflate_step(inflater: Inflater, buffer: Array[Byte]): ((Chunk[Byte], Handle[Pure, Byte])) => Pull[Pure, Byte, Handle[Pure, Byte]] = {
-    case (c, h) =>
-      inflater.setInput(c.toArray)
-      val result = _inflate_collect(inflater, buffer, ArrayBuffer.empty).toArray
-      Pull.output(Chunk.bytes(result)) >> _inflate_handle(inflater, buffer)(h)
-  }
-  private def _inflate_handle(inflater: Inflater, buffer: Array[Byte]): Handle[Pure, Byte] => Pull[Pure, Byte, Handle[Pure, Byte]] =
-    _.await flatMap _inflate_step(inflater, buffer) or _inflate_finish(inflater)
-  @tailrec
-  private def _inflate_collect(inflater: Inflater, buffer: Array[Byte], acc: ArrayBuffer[Byte]): ArrayBuffer[Byte] = {
-    if (inflater.finished || inflater.needsInput) acc
-    else {
-      val count = inflater inflate buffer
-      _inflate_collect(inflater, buffer, acc ++ buffer.iterator.take(count))
-    }
-  }
-  private def _inflate_finish(inflater: Inflater): Pull[Pure, Nothing, Nothing] = {
-    if (!inflater.finished) Pull.fail(new DataFormatException("Insufficient data"))
-    else { inflater.end(); Pull.done }
-  }
-}
->>>>>>> fd3f3662
+// }