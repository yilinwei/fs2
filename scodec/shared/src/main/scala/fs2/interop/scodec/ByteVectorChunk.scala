package fs2
package interop.scodec

import scala.reflect.ClassTag
import scodec.bits.ByteVector

<<<<<<< HEAD
final case class ByteVectorChunk(toByteVector: ByteVector) extends Chunk[Byte] {
=======
final class ByteVectorChunk private (val toByteVector: ByteVector)
    extends Chunk[Byte]
    with Chunk.KnownElementType[Byte] {
  def elementClassTag = ClassTag.Byte

>>>>>>> 1df9e672
  def apply(i: Int): Byte =
    toByteVector(i)

  def size: Int =
    toByteVector.size.toInt

  def copyToArray[O2 >: Byte](xs: Array[O2], start: Int): Unit =
    if (xs.isInstanceOf[Array[Byte]])
      toByteVector.copyToArray(xs.asInstanceOf[Array[Byte]], start)
    else toByteVector.toIndexedSeq.copyToArray(xs)

  override def drop(n: Int): Chunk[Byte] =
    if (n <= 0) this
    else if (n >= size) Chunk.empty
    else ByteVectorChunk(toByteVector.drop(n))

  override def take(n: Int): Chunk[Byte] =
    if (n <= 0) Chunk.empty
    else if (n >= size) this
    else ByteVectorChunk(toByteVector.take(n))

  protected def splitAtChunk_(n: Int): (Chunk[Byte], Chunk[Byte]) = {
    val (before, after) = toByteVector.splitAt(n)
    (ByteVectorChunk(before), ByteVectorChunk(after))
  }

  override def map[O2](f: Byte => O2): Chunk[O2] =
    Chunk.indexedSeq(toByteVector.toIndexedSeq.map(f))
}<|MERGE_RESOLUTION|>--- conflicted
+++ resolved
@@ -4,15 +4,11 @@
 import scala.reflect.ClassTag
 import scodec.bits.ByteVector
 
-<<<<<<< HEAD
-final case class ByteVectorChunk(toByteVector: ByteVector) extends Chunk[Byte] {
-=======
-final class ByteVectorChunk private (val toByteVector: ByteVector)
+final case class ByteVectorChunk(toByteVector: ByteVector)
     extends Chunk[Byte]
     with Chunk.KnownElementType[Byte] {
   def elementClassTag = ClassTag.Byte
 
->>>>>>> 1df9e672
   def apply(i: Int): Byte =
     toByteVector(i)
 
